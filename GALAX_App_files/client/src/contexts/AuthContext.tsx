--- conflicted
+++ resolved
@@ -22,15 +22,12 @@
 
 interface AuthContextType {
   user: User | null;
-<<<<<<< HEAD
   login: (identifier: string, password: string) => Promise<void>;
   loginWithWallet: (walletAddress: string) => Promise<void>;
   register: (identifier: string, password: string, username: string) => Promise<void>;
-=======
   login: (emailOrPhone: string, password: string) => Promise<void>;
   loginWithWallet: (walletAddress: string) => Promise<void>;
   register: (emailOrPhone: string, password: string, username: string, signupMethod?: 'email' | 'phone') => Promise<void>;
->>>>>>> 93bb14a1
   registerWithWallet: (walletAddress: string, username: string) => Promise<void>;
   logout: () => void;
   isLoading: boolean;
@@ -162,7 +159,6 @@
     }
   };
 
-<<<<<<< HEAD
   const login = async (identifier: string, password: string) => {
     try {
       // Determine if identifier is email or phone
@@ -170,7 +166,6 @@
       const requestBody = isEmail 
         ? { email: identifier, password }
         : { phone: identifier, password };
-=======
   const login = async (emailOrPhone: string, password: string) => {
     try {
       // Determine if it's an email or phone number
@@ -178,7 +173,6 @@
       const requestBody = isEmail 
         ? { email: emailOrPhone, password }
         : { phone: emailOrPhone, password };
->>>>>>> 93bb14a1
 
       const response = await fetch('/api/auth/login', {
         method: 'POST',
@@ -232,7 +226,6 @@
     }
   };
 
-<<<<<<< HEAD
   const register = async (identifier: string, password: string, username: string) => {
     try {
       // Determine if identifier is email or phone
@@ -240,7 +233,6 @@
       const requestBody = isEmail 
         ? { email: identifier, password, username }
         : { phone: identifier, password, username };
-=======
   const register = async (emailOrPhone: string, password: string, username: string, signupMethod?: 'email' | 'phone') => {
     try {
       // Determine if it's an email or phone number
@@ -248,7 +240,6 @@
       const requestBody = isEmail 
         ? { email: emailOrPhone, password, username }
         : { phone: emailOrPhone, password, username };
->>>>>>> 93bb14a1
 
       const response = await fetch('/api/auth/register', {
         method: 'POST',
