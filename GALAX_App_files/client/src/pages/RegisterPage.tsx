--- conflicted
+++ resolved
@@ -29,14 +29,11 @@
     setIsLoading(true);
 
     try {
-<<<<<<< HEAD
       const identifier = signupMethod === 'email' ? email : phone;
       await register(identifier, password, username, signupMethod);
-=======
       // Format phone number with country code if it's a phone signup
       const identifier = signupMethod === 'email' ? email : `${countryCode}${phone.replace(/^[\+\s0]+/, '')}`;
       await register(identifier, password, username);
->>>>>>> 5b5b08d9
       navigate('/dashboard');
     } catch (err) {
       setError(err instanceof Error ? err.message : 'Registration failed');
