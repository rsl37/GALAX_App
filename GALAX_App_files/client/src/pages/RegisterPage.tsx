import * as React from 'react';
import { useState } from 'react';
import { useNavigate, Link } from 'react-router-dom';
import { useAuth } from '../contexts/AuthContext';
import { Button } from '@/components/ui/button';
import { Input } from '@/components/ui/input';
import { Label } from '@/components/ui/label';
import { Card, CardContent, CardDescription, CardHeader, CardTitle } from '@/components/ui/card';
import { AlertCircle, Wallet, Mail, Phone, Zap, Sparkles, User } from 'lucide-react';
import { motion } from 'framer-motion';
import { CountryCodeSelector } from '@/components/CountryCodeSelector';
import { Country } from '@/data/countries';

export function RegisterPage() {
  const [signupMethod, setSignupMethod] = useState<'email' | 'phone'>('email');
  const [email, setEmail] = useState('');
  const [phone, setPhone] = useState('');
  const [countryCode, setCountryCode] = useState('+1');
  const [password, setPassword] = useState('');
  const [username, setUsername] = useState('');
  const [error, setError] = useState('');
  const [isLoading, setIsLoading] = useState(false);
  const { register, registerWithWallet } = useAuth();
  const navigate = useNavigate();

  const handleSubmit = async (e: React.FormEvent) => {
    e.preventDefault();
    setError('');
    setIsLoading(true);

    try {
      // Format phone number with country code if it's a phone signup
<<<<<<< HEAD
      const identifier = signupMethod === 'email' ? email : `${countryCode}${phone.replace(/^[\+\s0]+/, '').replace(/\s/g, '')}`;
=======
      const identifier = signupMethod === 'email' ? email : `${countryCode}${phone.replace(/^[\+\s0]+/, '')}`;
>>>>>>> 7fbc02fa
      await register(identifier, password, username, signupMethod);
      navigate('/dashboard');
    } catch (err) {
      setError(err instanceof Error ? err.message : 'Registration failed');
    } finally {
      setIsLoading(false);
    }
  };

  const handleWalletRegister = async () => {
    if (!username.trim()) {
      setError('Username is required');
      return;
    }

    setError('');
    setIsLoading(true);

    try {
      if (typeof window.ethereum !== 'undefined') {
        const accounts = await window.ethereum.request({ method: 'eth_requestAccounts' });
        if (accounts.length > 0) {
          await registerWithWallet(accounts[0], username);
          navigate('/dashboard');
        }
      } else {
        setError('MetaMask not detected. Please install MetaMask to use wallet registration.');
      }
    } catch (err) {
      setError(err instanceof Error ? err.message : 'Wallet registration failed');
    } finally {
      setIsLoading(false);
    }
  };

  return (
    <div className="min-h-screen flex items-center justify-center p-4 galax-holographic">
      <motion.div
        initial={{ opacity: 0, y: 20 }}
        animate={{ opacity: 1, y: 0 }}
        transition={{ duration: 0.5 }}
        className="w-full max-w-md"
      >
        <Card className="galax-card animate-pulse-glow">
          <CardHeader className="text-center pb-8">
            <motion.div
              initial={{ scale: 0.8 }}
              animate={{ scale: 1 }}
              transition={{ duration: 0.5, delay: 0.2 }}
              className="flex items-center justify-center gap-2 mb-4"
            >
              <Zap className="h-8 w-8 text-purple-500" />
              <CardTitle className="text-3xl font-bold bg-gradient-to-r from-purple-500 to-blue-500 bg-clip-text text-transparent">
                Join GALAX
              </CardTitle>
              <Sparkles className="h-8 w-8 text-coral-500" />
            </motion.div>
            <CardDescription className="text-lg text-gray-600">
              Create your civic network account
            </CardDescription>
          </CardHeader>
          
          <CardContent className="space-y-6">
            {/* Signup Method Toggle */}
            <div className="flex gap-2 p-1 bg-gray-100 rounded-xl">
              <Button
                type="button"
                variant={signupMethod === 'email' ? 'default' : 'ghost'}
                className={`flex-1 ${signupMethod === 'email' ? 'galax-button' : ''}`}
                onClick={() => setSignupMethod('email')}
              >
                <Mail className="h-4 w-4 mr-2" />
                Email
              </Button>
              <Button
                type="button"
                variant={signupMethod === 'phone' ? 'default' : 'ghost'}
                className={`flex-1 ${signupMethod === 'phone' ? 'galax-button' : ''}`}
                onClick={() => setSignupMethod('phone')}
              >
                <Phone className="h-4 w-4 mr-2" />
                Phone
              </Button>
            </div>

            <form onSubmit={handleSubmit} className="space-y-4">
              <div className="space-y-2">
                <Label htmlFor="username">Username</Label>
                <Input
                  id="username"
                  type="text"
                  placeholder="Choose a username"
                  value={username}
                  onChange={(e) => setUsername(e.target.value)}
                  className="galax-input"
                  required
                />
              </div>
              
              <div className="space-y-2">
                <Label htmlFor="identifier">
                  {signupMethod === 'email' ? 'Email' : 'Phone Number'}
                </Label>
                {signupMethod === 'phone' ? (
                  <div className="flex gap-2">
                    <CountryCodeSelector
                      value={countryCode}
                      onChange={(dialCode: string, country: Country) => setCountryCode(dialCode)}
                      className="flex-shrink-0"
                    />
                    <Input
                      id="phone"
                      type="tel"
                      placeholder="Enter your phone number"
                      value={phone}
                      onChange={(e) => setPhone(e.target.value)}
                      className="galax-input flex-1"
                      required
                    />
                  </div>
                ) : (
                  <Input
                    id="email"
                    type="email"
                    placeholder="Enter your email"
                    value={email}
                    onChange={(e) => setEmail(e.target.value)}
                    className="galax-input"
                    required
                  />
                )}
              </div>
              
              <div className="space-y-2">
                <Label htmlFor="password">Password</Label>
                <Input
                  id="password"
                  type="password"
                  placeholder="Create a password"
                  value={password}
                  onChange={(e) => setPassword(e.target.value)}
                  className="galax-input"
                  required
                />
              </div>
              
              {error && (
                <motion.div
                  initial={{ opacity: 0, x: -10 }}
                  animate={{ opacity: 1, x: 0 }}
                  className="flex items-center gap-2 text-red-500 text-sm bg-red-50 p-3 rounded-xl"
                >
                  <AlertCircle className="h-4 w-4" />
                  {error}
                </motion.div>
              )}
              
              <Button
                type="submit"
                className="w-full galax-button"
                disabled={isLoading}
              >
                {isLoading ? (
                  <div className="flex items-center gap-2">
                    <div className="w-4 h-4 border-2 border-white border-t-transparent rounded-full animate-spin"></div>
                    Creating account...
                  </div>
                ) : (
                  'Create Account'
                )}
              </Button>
            </form>
            
            <div className="relative">
              <div className="absolute inset-0 flex items-center">
                <span className="w-full border-t border-gray-300" />
              </div>
              <div className="relative flex justify-center text-xs uppercase">
                <span className="bg-white px-2 text-gray-500">Or</span>
              </div>
            </div>

            <div className="space-y-2">
              <Label htmlFor="wallet-username">Username for Wallet</Label>
              <Input
                id="wallet-username"
                type="text"
                placeholder="Choose a username"
                value={username}
                onChange={(e) => setUsername(e.target.value)}
                className="galax-input"
              />
            </div>

            <Button
              variant="outline"
              className="w-full galax-button-accent"
              onClick={handleWalletRegister}
              disabled={isLoading}
            >
              <Wallet className="h-4 w-4 mr-2" />
              Register with MetaMask
            </Button>

            <div className="text-center text-sm">
              <span className="text-gray-600">Already have an account? </span>
              <Link to="/login" className="text-purple-600 hover:text-purple-700 font-medium hover:underline">
                Sign in
              </Link>
            </div>
            
            {/* Verification Notice */}
            <div className="text-center text-xs text-gray-500 bg-blue-50 p-3 rounded-xl">
              <div className="flex items-center justify-center gap-2 mb-1">
                <User className="h-4 w-4" />
                <span className="font-medium">Verification Required</span>
              </div>
              <p>Email/phone verification is required before you can use the app. KYC verification needed for token mining.</p>
            </div>
          </CardContent>
        </Card>
      </motion.div>
    </div>
  );
}<|MERGE_RESOLUTION|>--- conflicted
+++ resolved
@@ -30,11 +30,8 @@
 
     try {
       // Format phone number with country code if it's a phone signup
-<<<<<<< HEAD
       const identifier = signupMethod === 'email' ? email : `${countryCode}${phone.replace(/^[\+\s0]+/, '').replace(/\s/g, '')}`;
-=======
       const identifier = signupMethod === 'email' ? email : `${countryCode}${phone.replace(/^[\+\s0]+/, '')}`;
->>>>>>> 7fbc02fa
       await register(identifier, password, username, signupMethod);
       navigate('/dashboard');
     } catch (err) {
