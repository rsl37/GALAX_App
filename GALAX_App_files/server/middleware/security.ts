import helmet from 'helmet';
import { Request, Response, NextFunction } from 'express';

/**
 * Security Middleware Module
 * 
 * This module contains security middleware for Express applications with special
 * handling for read-only request properties.
 * 
 * IMPORTANT NOTE: Express Read-Only Properties Workaround
 * Express makes certain request properties (like req.query, req.params) read-only
 * by default for security reasons. This means you cannot modify individual properties
 * using methods like Object.assign(req.query, newValues) or spread operators.
 * 
 * The sanitizeInput middleware works around this limitation by completely reassigning
 * the entire property (e.g., req.query = sanitizedQuery). This is a documented
 * pattern for security middleware that needs to sanitize user input while preserving
 * Express's read-only property protections.
 * 
 * Alternative approaches that DO NOT work:
 * - Object.assign(req.query, sanitizedQuery) // Fails: read-only
 * - { ...req.query, ...sanitizedQuery }      // Fails: doesn't modify req object
 * - req.query.someKey = newValue             // Fails: read-only
 * 
 * The complete reassignment approach is secure because:
 * 1. It preserves the original object structure
 * 2. It sanitizes all nested properties recursively
 * 3. It maintains Express's security model while allowing necessary sanitization
 */

// Configure Helmet security headers
export const securityHeaders = helmet({
  contentSecurityPolicy: {
    directives: {
      defaultSrc: ["'self'"],
      styleSrc: [
        "'self'", 
        "'unsafe-inline'", // Required for Tailwind CSS and inline styles
        "https://fonts.googleapis.com"
      ],
      scriptSrc: [
        "'self'",
        // Add trusted script sources if needed
      ],
      fontSrc: [
        "'self'",
        "https://fonts.gstatic.com",
        "data:"
      ],
      imgSrc: [
        "'self'", 
        "data:", 
        "https:", // Allow images from HTTPS sources
        "blob:" // Allow blob URLs for uploaded images
      ],
      mediaSrc: [
        "'self'",
        "blob:", // Allow blob URLs for uploaded media
        "data:"
      ],
      connectSrc: [
        "'self'", 
        "ws:", // WebSocket connections
        "wss:", // Secure WebSocket connections
        "https://api.openstreetmap.org", // OpenStreetMap API
        "https://tile.openstreetmap.org" // OpenStreetMap tiles
      ],
      objectSrc: ["'none'"],
      frameSrc: ["'none'"],
      baseUri: ["'self'"],
      formAction: ["'self'"]
    },
    reportOnly: process.env.NODE_ENV === 'development' // Only report in development
  },
  
  // HTTP Strict Transport Security
  hsts: {
    maxAge: 31536000, // 1 year
    includeSubDomains: true,
    preload: true
  },
  
  // Prevent clickjacking
  frameguard: { action: 'deny' },
  
  // Prevent MIME type sniffing
  noSniff: true,
  
  // Enable XSS protection
  xssFilter: true,
  
  // Hide X-Powered-By header
  hidePoweredBy: true,
  
  // Prevent DNS prefetching
  dnsPrefetchControl: { allow: false },
  
  // Disable download options for IE
  ieNoOpen: true,
  
  // Cross-origin policies  
  crossOriginEmbedderPolicy: false,
  crossOriginOpenerPolicy: false,
  crossOriginResourcePolicy: false
});

// Request sanitization middleware
export const sanitizeInput = (req: Request, res: Response, next: NextFunction) => {
  // Recursively sanitize object properties
  const sanitizeObject = (obj: any): any => {
    if (typeof obj === 'string') {
      // Remove potentially dangerous characters
      return obj
        .replace(/<script\b[^<]*(?:(?!<\/script>)<[^<]*)*<\/script>/gi, '') // Remove script tags
        .replace(/javascript:/gi, '') // Remove javascript: protocol
        .replace(/on\w+\s*=/gi, '') // Remove event handlers
        .trim();
    }
    
    if (Array.isArray(obj)) {
      return obj.map(sanitizeObject);
    }
    
    if (obj !== null && typeof obj === 'object') {
      const sanitized: any = {};
      for (const key in obj) {
        if (obj.hasOwnProperty(key)) {
          sanitized[key] = sanitizeObject(obj[key]);
        }
      }
      return sanitized;
    }
    
    return obj;
  };

  // Sanitize request body
  if (req.body) {
    req.body = sanitizeObject(req.body);
  }

  // Sanitize query parameters
<<<<<<< HEAD
  // NOTE: Express req.query is read-only by default, but we can work around this limitation
  // by reassigning the entire property. This is a documented pattern for security middleware
  // that needs to modify read-only Express request properties.
  // Alternative approaches like Object.assign(req.query, sanitizedQuery) won't work because
  // the property descriptor prevents direct modification of individual keys.
  if (req.query) {
    try {
      // Create a completely new sanitized query object and reassign the entire property
      req.query = sanitizeObject(req.query);
    } catch (error) {
      // If we can't modify req.query, skip sanitization for query params
      console.warn('⚠️ Cannot sanitize req.query (read-only property):', error.message);
=======
  // Note: Express req.query might be read-only. Instead of modifying it,
  // we'll validate input and continue processing if it's safe
  if (req.query && Object.keys(req.query).length > 0) {
    try {
      const sanitized = sanitizeObject(req.query);
      // If sanitization changed anything significant, we might want to block
      const original = JSON.stringify(req.query);
      const sanitizedStr = JSON.stringify(sanitized);
      if (original !== sanitizedStr) {
        console.warn('⚠️ Query parameters required sanitization:', {
          original: req.query,
          sanitized: sanitized,
          ip: req.ip
        });
      }
    } catch (error) {
      console.error('❌ Query sanitization error:', error);
>>>>>>> 5b5b08d9
    }
  }

  // Sanitize route parameters
<<<<<<< HEAD
  if (req.params) {
    try {
      req.params = sanitizeObject(req.params);
    } catch (error) {
      // If we can't modify req.params, skip sanitization for params
      console.warn('⚠️ Cannot sanitize req.params (read-only property):', error.message);
=======
  if (req.params && Object.keys(req.params).length > 0) {
    try {
      const sanitized = sanitizeObject(req.params);
      const original = JSON.stringify(req.params);
      const sanitizedStr = JSON.stringify(sanitized);
      if (original !== sanitizedStr) {
        console.warn('⚠️ Route parameters required sanitization:', {
          original: req.params,
          sanitized: sanitized,
          ip: req.ip
        });
      }
    } catch (error) {
      console.error('❌ Route params sanitization error:', error);
>>>>>>> 5b5b08d9
    }
  }

  next();
};

// IP validation middleware
export const validateIP = (req: Request, res: Response, next: NextFunction): void => {
  const clientIP = req.ip || req.socket.remoteAddress || 'unknown';
  
  // Log suspicious activity
  if (clientIP === 'unknown') {
    console.warn('⚠️ Request from unknown IP address');
  }
  
  // Block known malicious IP patterns (implement as needed)
  const blockedIPPatterns = [
    // Add patterns for known malicious IPs if needed
  ];
  
  for (const pattern of blockedIPPatterns) {
    if (clientIP.includes(pattern)) {
      console.warn(`🚨 Blocked request from suspicious IP: ${clientIP}`);
      res.status(403).json({
        success: false,
        error: {
          message: 'Access denied',
          statusCode: 403
        },
        timestamp: new Date().toISOString()
      });
      return;
    }
  }
  
  next();
};

// Advanced CORS security configuration for production
export const corsConfig = {
  origin: (origin: string | undefined, callback: (err: Error | null, allow?: boolean) => void) => {
    const isDevelopment = process.env.NODE_ENV === 'development';
    const isProduction = process.env.NODE_ENV === 'production';
    
    const allowedOrigins = [
      // Development origins
      ...(isDevelopment ? [
        'http://localhost:3000',
        'http://localhost:5173',
        'http://127.0.0.1:3000',
        'http://127.0.0.1:5173'
      ] : []),
      
      // Production origins - Supporting both domains
      ...(isProduction ? [
        'https://galax-civic-networking.vercel.app',
        'https://galaxcivicnetwork.me',
        'https://www.galaxcivicnetwork.me',
        'https://staging.galaxcivicnetwork.me'
      ] : []),
      
      // Primary environment-specific origins
      process.env.CLIENT_ORIGIN,           // Primary CORS origin (new)
      process.env.FRONTEND_URL,            // Legacy support
      process.env.PRODUCTION_FRONTEND_URL,
      process.env.STAGING_FRONTEND_URL,
      
      // Additional trusted origins from environment
      ...(process.env.TRUSTED_ORIGINS ? process.env.TRUSTED_ORIGINS.split(',') : [])
    ].filter(Boolean); // Remove undefined/null values

    // Security: In production, be more strict about origins
    if (isProduction && !origin) {
      if (process.env.ALLOW_NO_ORIGIN_IN_PRODUCTION === 'true') {
        console.warn('⚠️ CORS: Allowed request with no origin in production due to configuration');
        return callback(null, true);
      }
      console.warn('🚨 CORS: Blocked request with no origin in production');
      return callback(new Error('Origin required in production'));
    }
    
    // Allow requests with no origin in development (mobile apps, curl, etc.)
    if (!origin && isDevelopment) {
      return callback(null, true);
    }

    // Check against allowed origins
    if (origin && allowedOrigins.includes(origin)) {
      callback(null, true);
    } else {
      console.warn(`🚨 CORS blocked origin: ${origin}`, {
        allowedOrigins: allowedOrigins.length,
        configuredOrigins: {
          CLIENT_ORIGIN: process.env.CLIENT_ORIGIN,
          FRONTEND_URL: process.env.FRONTEND_URL,
          TRUSTED_ORIGINS: process.env.TRUSTED_ORIGINS
        },
        isProduction,
        timestamp: new Date().toISOString()
      });
      callback(new Error('Not allowed by CORS'));
    }
  },
  
  credentials: true,
  
  // Allowed HTTP methods
  methods: ['GET', 'POST', 'PUT', 'PATCH', 'DELETE', 'OPTIONS', 'HEAD'],
  
  // Allowed request headers
  allowedHeaders: [
    'Origin',
    'X-Requested-With', 
    'Content-Type', 
    'Accept', 
    'Authorization',
    'Cache-Control',
    'X-CSRF-Token',
    'X-Request-ID',
    'X-API-Version',
    'X-Client-Version',
    'X-Platform',
    'X-Device-ID',
    'If-None-Match',
    'If-Modified-Since'
  ],
  
  // Headers exposed to the client
  exposedHeaders: [
    'X-Total-Count',
    'X-Page-Count',
    'X-Has-Next-Page',
    'X-Has-Previous-Page',
    'X-Current-Page',
    'X-Per-Page',
    'X-Rate-Limit-Remaining',
    'X-Rate-Limit-Reset',
    'X-Request-ID',
    'X-Response-Time',
    'X-API-Version',
    'Link',
    'ETag',
    'Last-Modified'
  ],
  
  // Preflight cache duration (24 hours)
  maxAge: 86400,
  
  // Handle preflight requests
  preflightContinue: false,
  optionsSuccessStatus: 204
};

// Request logging middleware
export const requestLogger = (req: Request, res: Response, next: NextFunction) => {
  const start = Date.now();
  
  // Log request details
  console.log(`📝 ${req.method} ${req.path}`, {
    ip: req.ip,
    userAgent: req.get('User-Agent'),
    timestamp: new Date().toISOString(),
    contentLength: req.get('Content-Length') || '0',
    origin: req.get('Origin') || 'no-origin'
  });
  
  // Log response when request finishes
  res.on('finish', () => {
    const duration = Date.now() - start;
    const logLevel = res.statusCode >= 400 ? '❌' : '✅';
    
    console.log(`${logLevel} ${req.method} ${req.path}`, {
      statusCode: res.statusCode,
      duration: `${duration}ms`,
      contentLength: res.get('Content-Length') || '0'
    });
  });
  
  next();
};

// File upload security middleware
export const fileUploadSecurity = (req: Request, res: Response, next: NextFunction) => {
  if (!req.file) {
    return next();
  }
  
  // Additional file security checks
  const file = req.file;
  
  // Check file extension matches MIME type
  const ext = file.originalname.split('.').pop()?.toLowerCase();
  const mimeTypeMap: { [key: string]: string[] } = {
    'image/jpeg': ['jpg', 'jpeg'],
    'image/png': ['png'],
    'image/gif': ['gif'],
    'video/mp4': ['mp4'],
    'video/quicktime': ['mov'],
    'audio/mpeg': ['mp3'],
    'audio/wav': ['wav']
  };
  
  const allowedExtensions = mimeTypeMap[file.mimetype];
  if (!allowedExtensions || !ext || !allowedExtensions.includes(ext)) {
    return res.status(400).json({
      success: false,
      error: {
        message: 'File extension does not match MIME type',
        statusCode: 400
      },
      timestamp: new Date().toISOString()
    });
  }
  
  // Log file upload for monitoring
  console.log('📎 File uploaded:', {
    filename: file.filename,
    originalname: file.originalname,
    mimetype: file.mimetype,
    size: file.size,
    ip: req.ip,
    timestamp: new Date().toISOString()
  });
  
  next();
};<|MERGE_RESOLUTION|>--- conflicted
+++ resolved
@@ -140,7 +140,6 @@
   }
 
   // Sanitize query parameters
-<<<<<<< HEAD
   // NOTE: Express req.query is read-only by default, but we can work around this limitation
   // by reassigning the entire property. This is a documented pattern for security middleware
   // that needs to modify read-only Express request properties.
@@ -153,7 +152,6 @@
     } catch (error) {
       // If we can't modify req.query, skip sanitization for query params
       console.warn('⚠️ Cannot sanitize req.query (read-only property):', error.message);
-=======
   // Note: Express req.query might be read-only. Instead of modifying it,
   // we'll validate input and continue processing if it's safe
   if (req.query && Object.keys(req.query).length > 0) {
@@ -171,19 +169,16 @@
       }
     } catch (error) {
       console.error('❌ Query sanitization error:', error);
->>>>>>> 5b5b08d9
     }
   }
 
   // Sanitize route parameters
-<<<<<<< HEAD
   if (req.params) {
     try {
       req.params = sanitizeObject(req.params);
     } catch (error) {
       // If we can't modify req.params, skip sanitization for params
       console.warn('⚠️ Cannot sanitize req.params (read-only property):', error.message);
-=======
   if (req.params && Object.keys(req.params).length > 0) {
     try {
       const sanitized = sanitizeObject(req.params);
@@ -198,7 +193,6 @@
       }
     } catch (error) {
       console.error('❌ Route params sanitization error:', error);
->>>>>>> 5b5b08d9
     }
   }
 
