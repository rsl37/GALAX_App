--- conflicted
+++ resolved
@@ -124,7 +124,6 @@
     .withMessage('Invalid wallet address format')
     .escape(), // XSS protection
     
-<<<<<<< HEAD
   // Custom validation to ensure either email+password, phone+password, or walletAddress
   body().custom((value, { req }) => {
     const { email, phone, password, walletAddress } = req.body;
@@ -139,7 +138,6 @@
     
     if (email && phone) {
       throw new Error('Please use either email or phone number, not both');
-=======
   body('phone')
     .optional()
     .matches(/^\+?[\d\s\-\(\)]+$/)
@@ -158,7 +156,6 @@
     
     if ((email || phone) && !password) {
       throw new Error('Password is required when registering with email or phone');
->>>>>>> 5b5b08d9
     }
     
     return true;
@@ -177,15 +174,12 @@
     
   body('phone')
     .optional()
-<<<<<<< HEAD
     .isMobilePhone('any')
     .withMessage('Please provide a valid phone number')
     .escape(), // XSS protection
-=======
     .matches(/^\+?[\d\s\-\(\)]+$/)
     .withMessage('Invalid phone number format')
     .trim(),
->>>>>>> 5b5b08d9
     
   body('password')
     .optional()
@@ -200,7 +194,6 @@
   // Custom validation to ensure proper login method
   body().custom((value, { req }) => {
     const { email, phone, password, walletAddress } = req.body;
-<<<<<<< HEAD
     
     if (!email && !phone && !walletAddress) {
       throw new Error('Either email, phone number, or wallet address is required');
@@ -212,7 +205,6 @@
     
     if (email && phone) {
       throw new Error('Please use either email or phone number, not both');
-=======
     
     if (!email && !phone && !walletAddress) {
       throw new Error('Either email, phone, or wallet address is required');
@@ -220,7 +212,6 @@
     
     if ((email || phone) && !password) {
       throw new Error('Password is required for email/phone login');
->>>>>>> 5b5b08d9
     }
     
     return true;
